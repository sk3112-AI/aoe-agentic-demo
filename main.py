import requests
from bs4 import BeautifulSoup
import time
import json
from fastapi import FastAPI, Request, HTTPException
from fastapi.middleware.cors import CORSMiddleware
from pydantic import BaseModel # NEW: Import BaseModel for request body validation
import smtplib
from email.mime.text import MIMEText
from email.mime.multipart import MIMEMultipart
import os
from dotenv import load_dotenv
from datetime import datetime
import logging
import sys
from openai import OpenAI
import uuid # Import uuid for generating request IDs
from supabase import create_client, Client # Import Supabase client

# Load environment variables (keep this for local development, Render handles env vars directly)
load_dotenv()

# Logging setup
logging.basicConfig(stream=sys.stdout, level=logging.DEBUG, format="%(asctime)s - %(levelname)s - %(message)s")

app = FastAPI()

# Supabase config
SUPABASE_URL = os.getenv("SUPABASE_URL")
SUPABASE_KEY = os.getenv("SUPABASE_KEY")

if not SUPABASE_URL or not SUPABASE_KEY:
    logging.error("Supabase URL or Key environment variables are not set.")
    raise ValueError("Supabase credentials not found. Please set SUPABASE_URL and SUPABASE_KEY in your .env file or Render environment.")

supabase: Client = create_client(SUPABASE_URL, SUPABASE_KEY)
SUPABASE_TABLE_NAME = "bookings" # Ensure this matches your table name in Supabase

# Global variable to store cached vehicle data and last refresh time
cached_aoe_vehicles_data = {}
LAST_DATA_REFRESH_TIME = 0
REFRESH_INTERVAL_SECONDS = 4 * 3600 # Refresh every 4 hours (adjust as needed, e.g., 24*3600 for daily)

# DUMMY RESOURCE LINKS (for demonstration purposes)
DUMMY_VEHICLE_RESOURCES = {
    "AOE Apex": {
        "youtube_link": "https://www.youtube.com/watch?v=AOE_Apex_TestDrive_Dummy",
        "pdf_link": "https://www.aoemotors.com/guides/AOE_Apex_Guide_Dummy.pdf"
    },
    "AOE Thunder": {
        "youtube_link": "https://www.youtube.com/watch?v=AOE_Thunder_TestDrive_Dummy",
        "pdf_link": "https://www.aoemotors.com/guides/AOE_Thunder_Guide_Dummy.pdf"
    },
    "AOE Volt": {
        "youtube_link": "https://www.youtube.com/watch?v=AOE_Volt_TestDrive_Dummy",
        "pdf_link": "https://www.aoemotors.com/guides/AOE_Volt_Guide_Dummy.pdf"
    }
}

def get_vehicle_resources(vehicle_name: str):
    """
    Retrieves dummy resource links for a given vehicle.
    """
    return DUMMY_VEHICLE_RESOURCES.get(vehicle_name, {
        "youtube_link": "https://www.aoemotors.com/general-video-dummy",
        "pdf_link": "https://www.aoemotors.com/general-guide-dummy.pdf"
    })

def fetch_aoe_vehicle_data_from_website():
    """
    Fetches vehicle data by scraping the AOE Motors website.
    This implementation attempts to find structured features and specifications.
    """
    url = "https://aoe-motors.lovable.app/#vehicles"
    logging.info(f"Attempting to fetch vehicle data from {url}...")
    try:
        response = requests.get(url, timeout=15)
        response.raise_for_status()
        soup = BeautifulSoup(response.text, 'html.parser')

        vehicles_data = {}
        
        # Adjust these selectors based on the actual HTML structure of your website
        vehicle_cards = soup.find_all('div', class_=lambda x: x and ('bg-white' in x or 'shadow' in x) and 'p-6' in x)
        
        if not vehicle_cards:
            logging.warning("No specific vehicle cards found by common styling. Trying more generic 'section' tags.")
            vehicle_cards = soup.find_all('section')

        for card in vehicle_cards:
            name_tag = card.find(['h2', 'h3', 'h4'], string=lambda text: text and "AOE" in text)
            if name_tag:
                name = name_tag.get_text(strip=True)
                vehicle_type = "Vehicle" # Default
                powertrain = "Unknown" # Default
                features_list = []

                # --- NEW: Extract Powertrain and Vehicle Type from Specifications Tab ---
                spec_tab_button = card.find('button', string='Specifications')
                spec_content_div = None
                if spec_tab_button:
                    # Find the content div associated with the Specifications tab
                    # This often involves navigating siblings or parents
                    potential_spec_div = spec_tab_button.find_parent().find_next_sibling('div')
                    if potential_spec_div:
                        spec_content_div = potential_spec_div
                
                if spec_content_div:
                    spec_text = spec_content_div.get_text().lower()
                    if "electric" in spec_text or "dual electric motors" in spec_text:
                        powertrain = "Electric"
                    elif "turbocharged" in spec_text or "v6" in spec_text or "i4" in spec_text or "engine" in spec_text:
                        powertrain = "Gasoline"
                    else:
                        powertrain = "Hybrid" # A generic fallback for other types
                
                # Derive vehicle type based on visual clues (e.g., text near name or specific class)
                # This is still heuristic and may need refinement if HTML changes.
                type_tag = card.find('p', class_='text-gray-600') # Common class for type description
                if type_tag and ("sedan" in type_tag.get_text().lower()):
                    vehicle_type = "Luxury Sedan"
                elif type_tag and ("suv" in type_tag.get_text().lower()):
                    vehicle_type = "Performance SUV"
                elif type_tag and ("electric" in type_tag.get_text().lower() and "compact" in type_tag.get_text().lower()):
                    vehicle_type = "Electric Compact"
                elif "Apex" in name: # Fallback if not found in specific tag
                    vehicle_type = "Luxury Sedan"
                elif "Thunder" in name:
                    vehicle_type = "Performance SUV"
                elif "Volt" in name:
                    vehicle_type = "Electric Compact"


                # --- Existing Feature Scraping Logic ---
                features_tab_button = card.find('button', string='Features')
                features_content_div = None
                if features_tab_button:
                    next_div = features_tab_button.find_parent().find_next_sibling('div')
                    if next_div and next_div.find('ul'):
                        features_content_div = next_div
                    else:
                        features_content_div = card # Fallback to card if specific feature div not found
                else:
                    features_content_div = card # Fallback if no features button

                if features_content_div:
                    for li in features_content_div.find_all('li'):
                        feature_text = li.get_text(strip=True)
                        if feature_text and len(feature_text) > 5: # Basic filter for meaningful features
                            features_list.append(feature_text)
                
                features_str = ", ".join(features_list) if features_list else f"cutting-edge technology and a luxurious experience, including {vehicle_type} specific enhancements."

                # Refined Fallback to general descriptions if scraping yields little or nothing
                if not features_list or len(features_list) < 3:
                    if "Apex" in name:
                        features_str = "Massage Seats with Memory Foam, Panoramic Glass Roof with Electrochromic Dimming, Level 3 Autonomous Driving, Wireless Phone Charging & Connectivity, Advanced Air Purification System, Heated & Ventilated Seats."
                    elif "Thunder" in name:
                        features_str = "Advanced Terrain Management System, Adaptive All Suspension, 360 Surround View Camera, Towing Capacity: 7,500 lbs, Sport Track Mode, Premium Brembo Braking System, Wade Sensing Technology, Dual-Zone Climate Control."
                    elif "Volt" in name:
                        features_str = "Ultra-Fast 350kW DC Charging, Advanced Autopilot with AI, Solar Panel Integration, Vehicle-to-Grid (V2G) Technology, Over-the-Air Software Updates, Regenerative Braking System, Smart Climate Pre-conditioning, Wireless Charging Pad."

                vehicles_data[name] = {
                    "type": vehicle_type,
                    "powertrain": powertrain,
                    "features": features_str
                }
        
        if not vehicles_data:
            logging.warning("No specific AOE vehicle data found by scraping. Using hardcoded defaults as fallback.")
            vehicles_data = {
                "AOE Apex": {"type": "Luxury Sedan", "powertrain": "Gasoline", "features": "Massage Seats with Memory Foam, Panoramic Glass Roof with Electrochromic Dimming, Level 3 Autonomous Driving, Wireless Phone Charging & Connectivity, Advanced Air Purification System, Heated & Ventilated Seats."},
                "AOE Thunder": {"type": "Performance SUV", "powertrain": "Gasoline", "features": "Advanced Terrain Management System, Adaptive All Suspension, 360 Surround View Camera, Towing Capacity: 7,500 lbs, Sport Track Mode, Premium Brembo Braking System, Wade Sensing Technology, Dual-Zone Climate Control."},
                "AOE Volt": {"type": "Electric Compact", "powertrain": "Electric", "features": "Ultra-Fast 350kW DC Charging, Advanced Autopilot with AI, Solar Panel Integration, Vehicle-to-Grid (V2G) Technology, Over-the-Air Software Updates, Regenerative Braking System, Smart Climate Pre-conditioning, Wireless Charging Pad."}
            }

        logging.info("Successfully fetched and parsed vehicle data.")
        return vehicles_data

    except requests.exceptions.RequestException as e:
        logging.error(f"Error fetching vehicle data from website: {e}", exc_info=True)
        # Fallback to hardcoded values for robustness
        return {
            "AOE Apex": {"type": "Luxury Sedan", "powertrain": "Gasoline", "features": "Massage Seats with Memory Foam, Panoramic Glass Roof with Electrochromic Dimming, Level 3 Autonomous Driving, Wireless Phone Charging & Connectivity, Advanced Air Purification System, Heated & Ventilated Seats."},
            "AOE Thunder": {"type": "Performance SUV", "powertrain": "Gasoline", "features": "Advanced Terrain Management System, Adaptive All Suspension, 360 Surround View Camera, Towing Capacity: 7,500 lbs, Sport Track Mode, Premium Brembo Braking System, Wade Sensing Technology, Dual-Zone Climate Control."},
            "AOE Volt": {"type": "Electric Compact", "powertrain": "Electric", "features": "Ultra-Fast 350kW DC Charging, Advanced Autopilot with AI, Solar Panel Integration, Vehicle-to-Grid (V2G) Technology, Over-the-Air Software Updates, Regenerative Braking System, Smart Climate Pre-conditioning, Wireless Charging Pad."}
        }
    except Exception as e:
        logging.error(f"Error parsing vehicle data from website: {e}", exc_info=True)
        # Fallback to hardcoded values for robustness
        return {
            "AOE Apex": {"type": "Luxury Sedan", "powertrain": "Gasoline", "features": "Massage Seats with Memory Foam, Panoramic Glass Roof with Electrochromic Dimming, Level 3 Autonomous Driving, Wireless Phone Charging & Connectivity, Advanced Air Purification System, Heated & Ventilated Seats."},
            "AOE Thunder": {"type": "Performance SUV", "powertrain": "Gasoline", "features": "Advanced Terrain Management System, Adaptive All Suspension, 360 Surround View Camera, Towing Capacity: 7,500 lbs, Sport Track Mode, Premium Brembo Braking System, Wade Sensing Technology, Dual-Zone Climate Control."},
            "AOE Volt": {"type": "Electric Compact", "powertrain": "Electric", "features": "Ultra-Fast 350kW DC Charging, Advanced Autopilot with AI, Solar Panel Integration, Vehicle-to-Grid (V2G) Technology, Over-the-Air Software Updates, Regenerative Braking System, Smart Climate Pre-conditioning, Wireless Charging Pad."}
        }

# Run initial data fetch on app startup
@app.on_event("startup")
async def startup_event():
    global cached_aoe_vehicles_data, LAST_DATA_REFRESH_TIME
    logging.info("Performing initial vehicle data fetch on startup...")
    cached_aoe_vehicles_data = fetch_aoe_vehicle_data_from_website()
    if cached_aoe_vehicles_data:
        LAST_DATA_REFRESH_TIME = time.time()
        logging.info(f"Initial vehicle data fetched. {len(cached_aoe_vehicles_data)} vehicles loaded.")
    else:
        logging.error("Failed to fetch initial vehicle data from website. Relying on hardcoded fallbacks.")


# Enable CORS
app.add_middleware(
    CORSMiddleware,
    allow_origins=["*"], # Allows all origins. For production, you should restrict this.
    allow_credentials=True,
    allow_methods=["*"], # Allows all methods
    allow_headers=["*"], # Allows all headers
)

# Email config
EMAIL_HOST = os.getenv("EMAIL_HOST")
EMAIL_PORT = int(os.getenv("EMAIL_PORT", 0))
EMAIL_ADDRESS = os.getenv("EMAIL_ADDRESS")
EMAIL_PASSWORD = os.getenv("EMAIL_PASSWORD")
TEAM_EMAIL = os.getenv("TEAM_EMAIL") # This is used for sending internal notifications

# OpenAI config
OPENAI_API_KEY = os.getenv("OPENAI_API_KEY")
if not OPENAI_API_KEY:
    logging.error("OPENAI_API_KEY environment variable is not set.")
    raise ValueError("OpenAI API key not found. Please set OPENAI_API_KEY in your .env file or Render environment.")
openai_client = OpenAI(api_key=OPENAI_API_KEY)

# --- DEBUG LOGGING ---
logging.debug(f"Application Starting Up - {datetime.now()}")
logging.debug(f"Loaded EMAIL_HOST: '{EMAIL_HOST}'")
logging.debug(f"Loaded EMAIL_PORT: '{EMAIL_PORT}' (Type: {type(EMAIL_PORT)})")
logging.debug(f"Loaded EMAIL_ADDRESS: '{EMAIL_ADDRESS}'")
logging.debug(f"Loaded TEAM_EMAIL: '{TEAM_EMAIL}'")
logging.debug(f"Loaded OPENAI_API_KEY (first 5 chars): '{OPENAI_API_KEY[:5] if OPENAI_API_KEY else 'None'}'")
logging.debug(f"Supabase URL (first 5 chars): '{SUPABASE_URL[:5] if SUPABASE_URL else 'None'}'")
logging.debug(f"Supabase Key (first 5 chars): '{SUPABASE_KEY[:5] if SUPABASE_KEY else 'None'}'")
# --- END DEBUG LOGGING ---
<<<<<<< HEAD


@app.get("/")
async def read_root():
    """Root endpoint for the API."""
    return {"message": "Welcome to AOE Motors Test Drive API. Send a POST request to /webhook/testdrive to book a test drive."}

# EXISTING ENDPOINT FOR VEHICLE DATA
@app.get("/vehicles-data")
async def get_vehicles_data():
    """
    Endpoint to retrieve cached (and periodically refreshed) AOE Motors vehicle data.
    """
    try:
        # Ensure the scraping function is called to refresh data if needed
        # This function updates the global cached_aoe_vehicles_data
        scrape_aoe_vehicles_data()
        return cached_aoe_vehicles_data
    except Exception as e:
        logging.error(f"❌ Error retrieving vehicle data: {e}", exc_info=True)
        raise HTTPException(status_code=500, detail="Failed to retrieve vehicle data.")

# NEW ENDPOINT 1: Update Booking Status and Sales Notes
class UpdateBookingRequest(BaseModel):
    request_id: str
    action_status: str
    sales_notes: str = None # Optional, can be empty

@app.post("/update-booking")
async def update_booking(request_body: UpdateBookingRequest):
    """
    Endpoint to update a booking's action_status and sales_notes in Supabase.
    """
    try:
        update_data = {
            "action_status": request_body.action_status,
            "sales_notes": request_body.sales_notes
        }
        response = supabase.from_(SUPABASE_TABLE_NAME).update(update_data).eq('request_id', request_body.request_id).execute()

        if response.data:
            logging.info(f"✅ Booking {request_body.request_id} updated successfully.")
            return {"status": "success", "message": "Booking updated successfully."}
        else:
            logging.error(f"❌ Failed to update booking {request_body.request_id}. Response: {response}")
            raise HTTPException(status_code=500, detail="Failed to update booking.")
    except Exception as e:
        logging.error(f"🚨 Error updating booking {request_body.request_id}: {e}", exc_info=True)
        raise HTTPException(status_code=500, detail=f"Internal server error: {e}")

# NEW ENDPOINT 2: Draft and Send Follow-up Email
class DraftAndSendEmailRequest(BaseModel):
    customer_name: str
    customer_email: str
    vehicle_name: str
    sales_notes: str
    vehicle_details: dict # Pass the relevant vehicle details from frontend

@app.post("/draft-and-send-followup-email")
async def draft_and_send_followup_email(request_body: DraftAndSendEmailRequest):
    """
    Endpoint to draft an AI email based on sales notes and send it to the customer.
    """
    logging.info(f"Received request to draft and send email for {request_body.customer_name}.")

    try:
        features_str = request_body.vehicle_details.get("features", "cutting-edge technology and a luxurious experience.")
        vehicle_type = request_body.vehicle_details.get("type", "vehicle")
        powertrain = request_body.vehicle_details.get("powertrain", "advanced performance")

        prompt = f"""
        Draft a polite, helpful, and persuasive follow-up email to a customer named {request_body.customer_name}.

        **Customer Information:**
        - Name: {request_body.customer_name}
        - Email: {request_body.customer_email}
        - Vehicle of Interest: {request_body.vehicle_name} ({vehicle_type}, {powertrain} powertrain)
        - Customer Issues/Comments (from sales notes): "{request_body.sales_notes}"

        **AOE {request_body.vehicle_name} Key Features:**
        - {features_str}

        **Email Instructions:**
        - Start with a polite greeting.
        - Acknowledge their test drive or recent interaction.
        - **Crucially, directly address the customer's stated issues from the sales notes.** For each issue mentioned, explain how specific features of the AOE {request_body.vehicle_name} (from the provided list) directly resolve or alleviate that concern.
            - If "high EV cost" is mentioned: Focus on long-term savings, reduced fuel costs, potential tax credits, Vehicle-to-Grid (V2G) if applicable (Volt).
            - If "charging anxiety" is mentioned: Highlight ultra-fast charging, solar integration (Volt), extensive charging network, range.
            - If other issues are mentioned: Adapt relevant features.
        - If no specific issues are mentioned, write a general follow-up highlighting key benefits.
        - End with a call to action to schedule another call or visit to discuss further.
        - Maintain a professional, empathetic, and persuasive tone.
        - **Output only the email content (Subject and Body), in plain text format.** Do NOT use HTML.
        - **Separate Subject and Body with "Subject: " at the beginning of the subject line.**
        """

        # Generate email content using OpenAI
        logging.info(f"Generating follow-up email for {request_body.customer_email} with OpenAI...")
        completion = openai_client.chat.completions.create(
            model="gpt-3.5-turbo", # You can use "gpt-4o" for better quality if available
            messages=[
                {"role": "system", "content": "You are a helpful and persuasive sales assistant for AOE Motors."},
                {"role": "user", "content": prompt}
            ],
            temperature=0.7,
            max_tokens=600
        )
        draft = completion.choices[0].message.content.strip()

        subject_line = "Follow-up from AOE Motors"
        body_content = draft
        if "Subject:" in draft:
            parts = draft.split("Subject:", 1)
            subject_line = parts[1].split("\n", 1)[0].strip()
            body_content = parts[1].split("\n", 1)[1].strip()
        
        logging.info(f"Generated Follow-up Subject: {subject_line}")

        # Send the email
        if EMAIL_ADDRESS and EMAIL_PASSWORD and EMAIL_HOST and EMAIL_PORT:
            msg = MIMEMultipart()
            msg["From"] = EMAIL_ADDRESS
            msg["To"] = request_body.customer_email
            msg["Subject"] = subject_line
            msg.attach(MIMEText(body_content, "plain"))

            with smtplib.SMTP_SSL(EMAIL_HOST, EMAIL_PORT) as server:
                server.login(EMAIL_ADDRESS, EMAIL_PASSWORD)
                server.send_message(msg)
            logging.info(f"✅ Follow-up email sent to {request_body.customer_email}")
            return {"status": "success", "message": "Email drafted and sent successfully!", "subject": subject_line, "body": body_content}
        else:
            logging.warning("Email sending credentials not fully configured. Email not sent.")
            return {"status": "warning", "message": "Email drafted, but not sent (credentials missing).", "subject": subject_line, "body": body_content}

    except Exception as e:
        logging.error(f"🚨 Error drafting or sending email for {request_body.customer_name}: {e}", exc_info=True)
        raise HTTPException(status_code=500, detail=f"Internal server error during email process: {e}")
=======
>>>>>>> d9da5681


@app.post("/webhook/testdrive")
async def testdrive_webhook(request: Request):
    logging.info("Webhook /testdrive received a request.")
    data = await request.json()

    logging.debug(f"Received data: {data}")

    # Extract request_id for idempotency
    request_id = data.get("requestId")
    if not request_id:
        # Generate a UUID if requestId is not provided by the client, for idempotency
        request_id = str(uuid.uuid4())
        logging.warning(f"No 'requestId' provided in the payload. Generating new: {request_id}")

    # --- Idempotency Check (before processing or sending emails) ---
    try:
        response = supabase.from_(SUPABASE_TABLE_NAME).select("id").eq("request_id", request_id).execute()
        if response.data:
            logging.info(f"Duplicate request (requestId: {request_id}) received. Already processed. Ignoring to prevent continuous emails.")
            return {"status": "success", "message": "Test drive request already processed."}
    except Exception as e:
        logging.error(f"Error during Supabase idempotency check for requestId {request_id}: {e}", exc_info=True)
        raise HTTPException(status_code=500, detail=f"Database error during idempotency check: {e}")
    # --- End Idempotency Check ---

    full_name = data.get("fullName", "")
    email = data.get("email", "")
    vehicle = data.get("vehicle", "")
    date = data.get("date", "")
    location = data.get("location", "")
    current_vehicle = data.get("currentVehicle", "no vehicle").lower().strip()
    time_frame = data.get("timeFrame", "exploring").lower().strip()

    try:
        date_obj = datetime.strptime(date, "%Y-%m-%d")
        formatted_date = date_obj.strftime("%B %d, %Y")
    except ValueError as e:
        logging.error(f"Error parsing date '{date}': {e}", exc_info=True)
        return {"status": "error", "message": "Invalid date format"}

    # --- Dynamic Vehicle Data Retrieval ---
    global cached_aoe_vehicles_data, LAST_DATA_REFRESH_TIME

    if time.time() - LAST_DATA_REFRESH_TIME > REFRESH_INTERVAL_SECONDS:
        logging.info("Refreshing cached vehicle data...")
        new_data = fetch_aoe_vehicle_data_from_website()
        if new_data: 
            cached_aoe_vehicles_data = new_data
            LAST_DATA_REFRESH_TIME = time.time() 
            logging.info("Cached vehicle data refreshed.")
        else:
            logging.warning("Failed to refresh vehicle data. Continuing with old cached data.")
    
    vehicle_info = cached_aoe_vehicles_data.get(vehicle, {
        "type": "vehicle", 
        "powertrain": "advanced performance", 
        "features": "cutting-edge technology and futuristic design." 
    })

    vehicle_type = vehicle_info["type"]
    powertrain_type = vehicle_info["powertrain"]
    chosen_aoe_features = vehicle_info["features"]

    # --- Get Dynamic Resource Links ---
    resources = get_vehicle_resources(vehicle)
    youtube_link = resources["youtube_link"]
    pdf_link = resources["pdf_link"]


    # Determine tone based on time frame for email body and subject
    tone_instruction_body = "The tone should be enthusiastic and persuasive, highlighting immediate benefits."
    tone_instruction_subject = "Use a highly persuasive and exciting tone."
    if time_frame == "0-3-months":
        tone_instruction_body = "The tone should be highly persuasive, emphasizing immediate benefits and exclusive offers for their upcoming purchase decision, *without* implying the test drive itself is the only window for these benefits."
        tone_instruction_subject = "Use a highly persuasive and exciting tone, suggesting urgency related to purchasing."
    elif time_frame == "3-6-months":
        tone_instruction_body = "The tone should be informative and encouraging, focusing on future benefits and guiding them through the next steps in their consideration process."
        tone_instruction_subject = "Use an informative and encouraging tone, highlighting key features."
    elif time_frame == "6-12-months":
        tone_instruction_body = "The tone should be informative and helpful, inviting further exploration and offering detailed insights for their long-term decision-making."
        tone_instruction_subject = "Use an informative and helpful tone, suggesting further research."
    elif time_frame == "exploring":
        tone_instruction_body = "The tone should be welcoming and inviting, providing general information without pressure and encouraging casual exploration and discovery."
        tone_instruction_subject = "Use a welcoming and inviting tone, focusing on discovery."


    generated_subject = ""
    generated_body = ""
    lead_score = "Unknown" # Default value

    try:
        if not OPENAI_API_KEY or not openai_client:
            raise ValueError("OpenAI client not initialized. Check API key.")

        # --- 1. Dynamic Subject Line Generation ---
        logging.info(f"Attempting to generate subject line for {email} using OpenAI...")
        subject_prompt = f"""
        Generate a concise and engaging email subject line for a test drive confirmation.

        **Context:**
        - Customer: {full_name}
        - Vehicle: {vehicle} (Type: {vehicle_type}, Powertrain: {powertrain_type})
        - Test Drive Date: {formatted_date}
        - Location: {location}
        - Customer's Current Vehicle: {current_vehicle}
        - Purchase Time Frame: {time_frame}

        **Instructions:**
        - {tone_instruction_subject}
        - Keep it brief (under 15 words).
        - Do NOT include "Subject:" or any salutation/closing in the output.
        - Example: "Your Apex Test Drive is Confirmed!" or "Experience the Volt: Your Test Drive Awaits!"
        - **STRICTLY ensure factual accuracy about the vehicle type and powertrain.**
        - **Do NOT confuse 'Vehicle Type' with 'Powertrain Type'.** For {vehicle}, the vehicle type is {vehicle_type} and the powertrain is {powertrain_type}.
        """
        subject_completion = openai_client.chat.completions.create(
            model="gpt-3.5-turbo",
            messages=[
                {"role": "system", "content": "You are a helpful assistant for AOE Motors, specializing in catchy email subjects. You must be factually accurate about vehicle details."},
                {"role": "user", "content": subject_prompt}
            ],
            temperature=0.7,
            max_tokens=50
        )
        generated_subject = subject_completion.choices[0].message.content.strip()
        logging.debug(f"Generated Subject: '{generated_subject}'")


        # --- 2. Generate Complete Email Body (UPDATED PROMPT with HTML enforcement and time frame fix) ---
        logging.info(f"Attempting to generate email body for {email} using OpenAI...")
        body_prompt = f"""
        You are an AI assistant for AOE Motors, crafting a personalized test drive confirmation email.

        **Goal:** Generate the complete body of a professional, engaging, and highly persuasive email. The email should be easy to read, visually appealing, concise, and relevant.

        **Customer Details:**
        - Full Name: {full_name}
        - Email: {email}
        - Vehicle of Interest: {vehicle}
        - Vehicle Type: {vehicle_type}
        - Vehicle Powertrain: {powertrain_type}
        - Test Drive Date: {formatted_date}
        - Test Drive Location: {location}
        - Customer's Current Vehicle: {current_vehicle} (if 'no vehicle', indicate they are exploring new options)
        - Purchase Time Frame: {time_frame} (refers to purchase intent/readiness, NOT test drive date)

        **AOE Vehicle Features (for {vehicle}):**
        - {chosen_aoe_features}

        **Resource Links (for {vehicle}):**
        - YouTube Link: {youtube_link}
        - PDF Guide Link: {pdf_link}

        **Instructions for Email Content:**
        1.  Start with a warm greeting to {full_name}.
        2.  **Crucial:** **ABSOLUTELY DO NOT include the subject line or any "Subject:" prefix in the email body.**
        3.  **STRICT Formatting Output Rules (MUST use HTML <p> tags):**
            * **The entire email body MUST be composed of distinct HTML paragraph tags (`<p>...</p>`).**
            * **Each logical section/paragraph MUST be entirely enclosed within its own `<p>` and `</p>` tags.**
            * **Each paragraph (`<p>...</p>`) should be concise (typically 2-4 sentences maximum).**
            * **Aim for a total of 5-7 distinct HTML paragraphs.**
            * **DO NOT use `\\n\\n` for spacing; the `<p>` tags provide the necessary visual separation.**
            * **DO NOT include any section dividers (like '---').**
            * **Ensure there is no extra blank space before the first `<p>` tag or after the last `</p>` tag.**

        **Content Structure & Logic (Each point should be a distinct HTML paragraph):**

        * **Paragraph 1 (Greeting & Test Drive Confirmation):**
            * Confirm the test drive details (vehicle, date, location) immediately, emphasizing excitement.
            * Example: "<p>Dear {full_name},</p><p>We are thrilled to confirm your upcoming test drive of the {vehicle} on {formatted_date} in {location}. Get ready for an exhilarating experience!</p>"

        * **Paragraph 2 (Vehicle Features & Persuasive Comparison):**
            * From the provided {chosen_aoe_features}, **select and highlight only 2-3 MOST EXCITING and UNIQUE features**. Integrate these naturally into the paragraph, explicitly mentioning its {vehicle_type} and {powertrain_type}.
            * Focus on the *experience* and *benefits* those 2-3 features provide. Do NOT simply list features or include more than 3.
            * **Crucial Comparison Logic:**
                * If `current_vehicle` is provided (and not 'no vehicle' or 'exploring'), subtly position the {vehicle} as a significant, transformative upgrade. Example: "As a {current_vehicle} owner, prepare to experience the next level of automotive innovation with the AOE {vehicle} {vehicle_type}, a remarkable {powertrain_type} vehicle that offers..." **Avoid any blunt or negative comparisons.**
                * If `current_vehicle` is 'no vehicle' or 'exploring', frame it as an exciting new kind of driving experience, a leap into advanced {powertrain_type} {vehicle_type} technology, or an opportunity to discover what makes AOE Motors unique.

        * **Paragraph 3 (Personalized Support for Your Journey - CRITICAL IMPLICIT FIX):**
            * This paragraph will *exclusively* address the '{time_frame}' for *purchase intent*.
            * **CRITICAL: This paragraph MUST NOT explicitly mention '{time_frame}' or any specific timeframe (e.g., '0-3 months', '3-6 months', '6-12 months', 'exploring'). Convey the time frame *implicitly* through the tone and focus of the support offered, using phrasing that aligns with their readiness.**
            * If `time_frame` is '0-3-months': Emphasize AOE Motors' readiness to support their swift decision, hinting at tailored support and exclusive opportunities for those ready to embrace the future soon.
                * *Example Implicit Phrasing:* "We understand you're ready to make a swift decision, and our team is poised to offer tailored support and exclusive opportunities as you approach ownership."
            * If `time_frame` is '3-6-months' or '6-12-months': Focus on offering continued guidance and resources throughout their decision-making journey, highlighting that you're ready to assist them when they're closer to a purchase decision, providing resources for further exploration.
                * *Example Implicit Phrasing:* "As you carefully consider your options over the coming months, we are committed to providing comprehensive support and insights to help you make an fresh choice."
            * If `time_frame` is 'exploring': Maintain a welcoming, low-pressure tone, focusing on discovery and making the experience informative and enjoyable for their future consideration, without implying urgency.
                * *Example Implicit Phrasing:* "We invite you to take your time exploring all the innovative features of the {vehicle} and discover how AOE Motors can fit your lifestyle, without any pressure."

        * **Paragraph 4 (Valuable Resources):**
            * Provide a sentence encouraging them to learn more.
            * Include two distinct hyperlinks: one for the `YouTube Link` (e.g., "Watch the AOE {vehicle} Overview Video") and one for the `PDF Guide Link` (e.g., "Download AOE {vehicle} Guide (PDF)").
            * Example: "<p>To learn even more about the {vehicle}, we invite you to watch our detailed video: <a href=\"{youtube_link}\">Watch the AOE {vehicle} Overview Video</a> and download the comprehensive guide: <a href=\"{pdf_link}\">Download AOE {vehicle} Guide (PDF)</a>.</p>"

        * **Paragraph 5 (Call to Action & Closing):**
            * Conclude with a clear and helpful call to action for any questions.
            * Express eagerness for their visit.
            * End with "Warm regards, Team AOE Motors" **within the same final paragraph's `<p>` tags.**
        """
        body_completion = openai_client.chat.completions.create(
            model="gpt-3.5-turbo", # You can choose a different model like "gpt-4o" for better quality if available and cost allows
            messages=[
                {"role": "system", "content": "You are a helpful assistant for AOE Motors, crafting personalized, persuasive, human-like, and well-formatted test drive confirmation emails. Your output MUST be in HTML format using <p> tags for paragraphs. You must be absolutely factually accurate about vehicle type and powertrain as provided."},
                {"role": "user", "content": body_prompt}
            ],
            temperature=0.7,
            max_tokens=500
        )
        generated_body = body_completion.choices[0].message.content.strip()
        logging.debug(f"Generated Body (partial): {generated_body[:100]}...")


        # --- Rule-Based Lead Scoring ---
        logging.info(f"Applying rule-based lead scoring for {email}...")
        lead_score = "Cold" # Default to Cold

        if time_frame == "0-3-months":
            lead_score = "Hot"
        elif time_frame == "3-6-months": # Interpreting "near to hot" as Warm
            lead_score = "Warm"
        elif time_frame == "6-12-months":
            lead_score = "Warm"
        elif time_frame == "exploring":
            lead_score = "Cold"
        logging.info(f"Rule-based Lead Score for {email}: '{lead_score}'")


        # --- Email Sending to Customer ---
        if not all([EMAIL_HOST, EMAIL_PORT, EMAIL_ADDRESS, EMAIL_PASSWORD]):
            raise ValueError("One or more email configuration environment variables are missing or empty.")

        msg_customer = MIMEMultipart()
        msg_customer["From"] = EMAIL_ADDRESS
        msg_customer["To"] = email
        msg_customer["Subject"] = generated_subject
        msg_customer.attach(MIMEText(generated_body, "html")) # Explicitly using 'html' to interpret <p> tags

        with smtplib.SMTP_SSL(EMAIL_HOST, EMAIL_PORT) as server:
            logging.debug(f"Attempting to connect to SMTP server for customer email: {EMAIL_HOST}:{EMAIL_PORT}")
            server.login(EMAIL_ADDRESS, EMAIL_PASSWORD)
            server.send_message(msg_customer)
            logging.info(f"✅ Customer email successfully sent to {email} (Subject: '{generated_subject}', Score: '{lead_score}').")

        # --- Email Sending to Team ---
        if TEAM_EMAIL and EMAIL_ADDRESS and EMAIL_PASSWORD: # Ensure TEAM_EMAIL is configured
            team_subject = f"New Test Drive Booking for {vehicle}" # Define team_subject here
            # Changed to .format() for robustness against nested f-string issues
            team_body = """
            Dear Team,

            A new test drive booking has been received.

            **Customer Details:**
            - Name: {full_name}
            - Email: {email}
            - Vehicle: {vehicle} (Type: {vehicle_type}, Powertrain: {powertrain_type})
            - Date: {formatted_date}
            - Location: {location}
            - Current Vehicle: {current_vehicle}
            - Time Frame: {time_frame}
            - **Lead Score: {lead_score}**

            ---
            **Email Content Sent to Customer:**
            Subject: {generated_subject}
            To: {email}
            From: {EMAIL_ADDRESS}

            {generated_body}
            ---

            Please follow up accordingly.

            Best regards,
            AOE Motors System
            """.format(
                full_name=full_name,
                email=email,
                vehicle=vehicle,
                vehicle_type=vehicle_type,
                powertrain_type=powertrain_type,
                formatted_date=formatted_date,
                location=location,
                current_vehicle=current_vehicle,
                time_frame=time_frame,
                lead_score=lead_score,
                generated_subject=generated_subject,
                EMAIL_ADDRESS=EMAIL_ADDRESS,
                generated_body=generated_body
            )
            msg_team = MIMEMultipart()
            msg_team["From"] = EMAIL_ADDRESS
            msg_team["To"] = TEAM_EMAIL
            msg_team["Subject"] = team_subject
            msg_team.attach(MIMEText(team_body, "plain")) # Plain text for internal clarity

            with smtplib.SMTP_SSL(EMAIL_HOST, EMAIL_PORT) as server:
                logging.debug(f"Attempting to connect to SMTP server for team email: {EMAIL_HOST}:{EMAIL_PORT}")
                server.login(EMAIL_ADDRESS, EMAIL_PASSWORD)
                server.send_message(msg_team)
                logging.info(f"✅ Team notification email sent to {TEAM_EMAIL} (Subject: '{team_subject}').")
        else:
            logging.warning("TEAM_EMAIL not configured or email sending credentials missing. Skipping team notification.")

        # --- Save to Supabase ---
        try:
            booking_data = {
                "request_id": request_id,
                "full_name": full_name,
                "email": email,
                "vehicle": vehicle,
                "booking_date": date, # Store as YYYY-MM-DD
                "location": location,
                "current_vehicle": current_vehicle,
                "time_frame": time_frame,
                "generated_subject": generated_subject,
                "generated_body": generated_body,
                "lead_score": lead_score,
                "booking_timestamp": datetime.now().isoformat(), # ISO format for Supabase datetime
                "action_status": 'New Lead', # Default
                "sales_notes": '' # Default empty
            }
            response = supabase.from_(SUPABASE_TABLE_NAME).insert(booking_data).execute()
            if response.data:
                logging.info(f"✅ Booking data successfully saved to Supabase (request_id: {request_id}).")
            else:
                logging.error(f"❌ Failed to save booking data to Supabase for request_id {request_id}. Response: {response}")
                # You might choose to raise an HTTPException here if DB save is critical
        except Exception as e:
            logging.error(f"❌ Error saving booking data to Supabase for request_id {request_id}: {e}", exc_info=True)
            # Decide if this should be a critical failure for the webhook or just logged
            # For now, it will return success if emails are sent, but log DB failure

        return {"status": "success", "message": "Test drive request processed successfully and emails sent."}

    except Exception as e:
        logging.error(f"🚨 An unexpected error occurred during webhook processing: {e}", exc_info=True)
        raise HTTPException(status_code=500, detail=f"Internal server error: {e}")<|MERGE_RESOLUTION|>--- conflicted
+++ resolved
@@ -38,209 +38,142 @@
 
 # Global variable to store cached vehicle data and last refresh time
 cached_aoe_vehicles_data = {}
-LAST_DATA_REFRESH_TIME = 0
-REFRESH_INTERVAL_SECONDS = 4 * 3600 # Refresh every 4 hours (adjust as needed, e.g., 24*3600 for daily)
-
-# DUMMY RESOURCE LINKS (for demonstration purposes)
-DUMMY_VEHICLE_RESOURCES = {
-    "AOE Apex": {
-        "youtube_link": "https://www.youtube.com/watch?v=AOE_Apex_TestDrive_Dummy",
-        "pdf_link": "https://www.aoemotors.com/guides/AOE_Apex_Guide_Dummy.pdf"
-    },
-    "AOE Thunder": {
-        "youtube_link": "https://www.youtube.com/watch?v=AOE_Thunder_TestDrive_Dummy",
-        "pdf_link": "https://www.aoemotors.com/guides/AOE_Thunder_Guide_Dummy.pdf"
-    },
-    "AOE Volt": {
-        "youtube_link": "https://www.youtube.com/watch?v=AOE_Volt_TestDrive_Dummy",
-        "pdf_link": "https://www.aoemotors.com/guides/AOE_Volt_Guide_Dummy.pdf"
+LAST_DATA_REFRESH_TIME = 0 # Unix timestamp
+REFRESH_INTERVAL_SECONDS = 3600 # Refresh every hour (3600 seconds)
+
+# Email configuration
+EMAIL_ADDRESS = os.getenv("EMAIL_ADDRESS")
+EMAIL_PASSWORD = os.getenv("EMAIL_PASSWORD")
+EMAIL_HOST = os.getenv("EMAIL_HOST")
+EMAIL_PORT = int(os.getenv("EMAIL_PORT", 465)) # Default to 465 for SSL
+
+# Team Email for notifications
+TEAM_EMAIL = os.getenv("TEAM_EMAIL")
+
+# OpenAI Client setup
+OPENAI_API_KEY = os.getenv("OPENAI_API_KEY")
+openai_client = None
+if OPENAI_API_KEY:
+    try:
+        openai_client = OpenAI(api_key=OPENAI_API_KEY)
+    except Exception as e:
+        logging.error(f"Failed to initialize OpenAI client: {e}", exc_info=True)
+        openai_client = None # Ensure it's None if init fails
+else:
+    logging.warning("OPENAI_API_KEY environment variable is not set. AI functionalities will be limited.")
+
+
+def fetch_aoe_vehicle_data_from_website():
+    """
+    Scrapes vehicle data from the AOE Motors website.
+    Returns a dictionary of vehicle data, or None on failure.
+    """
+    url = "https://www.aoemotors.com/vehicles"
+    headers = {
+        'User-Agent': 'Mozilla/5.0 (Windows NT 10.0; Win64; x64) AppleWebKit/537.36 (KHTML, like Gecko) Chrome/91.0.4472.124 Safari/537.36'
     }
-}
+    try:
+        response = requests.get(url, headers=headers, timeout=10)
+        response.raise_for_status() # Raise an exception for HTTP errors
+        soup = BeautifulSoup(response.text, 'html.parser')
+
+        vehicles = {}
+        vehicle_cards = soup.find_all('div', class_='vehicle-card') # Adjust class based on actual HTML
+
+        for card in vehicle_cards:
+            name_tag = card.find('h2', class_='vehicle-name')
+            type_tag = card.find('p', class_='vehicle-type')
+            powertrain_tag = card.find('p', class_='vehicle-powertrain')
+            features_tag = card.find('ul', class_='vehicle-features') # Assuming features are in a ul
+
+            name = name_tag.text.strip() if name_tag else "Unknown Vehicle"
+            vehicle_type = type_tag.text.replace("Type:", "").strip() if type_tag else "Unknown Type"
+            powertrain = powertrain_tag.text.replace("Powertrain:", "").strip() if powertrain_tag else "Unknown Powertrain"
+            
+            features = []
+            if features_tag:
+                for li in features_tag.find_all('li'):
+                    features.append(li.text.strip())
+            
+            vehicles[name] = {
+                "type": vehicle_type,
+                "powertrain": powertrain,
+                "features": ", ".join(features) if features else "No specific features listed."
+            }
+        logging.info(f"Successfully scraped {len(vehicles)} vehicles from {url}.")
+        return vehicles
+
+    except requests.exceptions.RequestException as e:
+        logging.error(f"Error fetching vehicle data from {url}: {e}", exc_info=True)
+        return None
+    except Exception as e:
+        logging.error(f"An unexpected error occurred during scraping: {e}", exc_info=True)
+        return None
+
+def scrape_aoe_vehicles_data():
+    """
+    Refreshes the global cached_aoe_vehicles_data if the refresh interval has passed.
+    """
+    global cached_aoe_vehicles_data, LAST_DATA_REFRESH_TIME
+    if time.time() - LAST_DATA_REFRESH_TIME > REFRESH_INTERVAL_SECONDS:
+        logging.info("Attempting to refresh cached vehicle data...")
+        new_data = fetch_aoe_vehicle_data_from_website()
+        if new_data:
+            cached_aoe_vehicles_data = new_data
+            LAST_DATA_REFRESH_TIME = time.time()
+            logging.info("Cached vehicle data successfully refreshed.")
+        else:
+            logging.warning("Failed to refresh vehicle data. Keeping existing cached data.")
+    else:
+        logging.info("Skipping vehicle data refresh. Interval not yet passed.")
+
+# Initial data load when the application starts
+scrape_aoe_vehicles_data()
+
 
 def get_vehicle_resources(vehicle_name: str):
     """
-    Retrieves dummy resource links for a given vehicle.
-    """
-    return DUMMY_VEHICLE_RESOURCES.get(vehicle_name, {
-        "youtube_link": "https://www.aoemotors.com/general-video-dummy",
-        "pdf_link": "https://www.aoemotors.com/general-guide-dummy.pdf"
+    Returns mock resource links (YouTube, PDF) for a given vehicle.
+    In a real application, this would fetch from a database or API.
+    """
+    resources = {
+        "Apex": {
+            "youtube_link": "https://www.youtube.com/watch?v=aoe_apex_overview",
+            "pdf_link": "https://www.aoemotors.com/docs/apex_guide.pdf"
+        },
+        "Volt": {
+            "youtube_link": "https://www.youtube.com/watch?v=aoe_volt_review",
+            "pdf_link": "https://www.aoemotors.com/docs/volt_specs.pdf"
+        },
+        "Aero": {
+            "youtube_link": "https://www.youtube.com/watch?v=aoe_aero_features",
+            "pdf_link": "https://www.aoemotors.com/docs/aero_brochure.pdf"
+        }
+    }
+    return resources.get(vehicle_name, {
+        "youtube_link": "https://www.youtube.com/watch?v=aoe_generic_overview",
+        "pdf_link": "https://www.aoemotors.com/docs/generic_guide.pdf"
     })
 
-def fetch_aoe_vehicle_data_from_website():
-    """
-    Fetches vehicle data by scraping the AOE Motors website.
-    This implementation attempts to find structured features and specifications.
-    """
-    url = "https://aoe-motors.lovable.app/#vehicles"
-    logging.info(f"Attempting to fetch vehicle data from {url}...")
-    try:
-        response = requests.get(url, timeout=15)
-        response.raise_for_status()
-        soup = BeautifulSoup(response.text, 'html.parser')
-
-        vehicles_data = {}
-        
-        # Adjust these selectors based on the actual HTML structure of your website
-        vehicle_cards = soup.find_all('div', class_=lambda x: x and ('bg-white' in x or 'shadow' in x) and 'p-6' in x)
-        
-        if not vehicle_cards:
-            logging.warning("No specific vehicle cards found by common styling. Trying more generic 'section' tags.")
-            vehicle_cards = soup.find_all('section')
-
-        for card in vehicle_cards:
-            name_tag = card.find(['h2', 'h3', 'h4'], string=lambda text: text and "AOE" in text)
-            if name_tag:
-                name = name_tag.get_text(strip=True)
-                vehicle_type = "Vehicle" # Default
-                powertrain = "Unknown" # Default
-                features_list = []
-
-                # --- NEW: Extract Powertrain and Vehicle Type from Specifications Tab ---
-                spec_tab_button = card.find('button', string='Specifications')
-                spec_content_div = None
-                if spec_tab_button:
-                    # Find the content div associated with the Specifications tab
-                    # This often involves navigating siblings or parents
-                    potential_spec_div = spec_tab_button.find_parent().find_next_sibling('div')
-                    if potential_spec_div:
-                        spec_content_div = potential_spec_div
-                
-                if spec_content_div:
-                    spec_text = spec_content_div.get_text().lower()
-                    if "electric" in spec_text or "dual electric motors" in spec_text:
-                        powertrain = "Electric"
-                    elif "turbocharged" in spec_text or "v6" in spec_text or "i4" in spec_text or "engine" in spec_text:
-                        powertrain = "Gasoline"
-                    else:
-                        powertrain = "Hybrid" # A generic fallback for other types
-                
-                # Derive vehicle type based on visual clues (e.g., text near name or specific class)
-                # This is still heuristic and may need refinement if HTML changes.
-                type_tag = card.find('p', class_='text-gray-600') # Common class for type description
-                if type_tag and ("sedan" in type_tag.get_text().lower()):
-                    vehicle_type = "Luxury Sedan"
-                elif type_tag and ("suv" in type_tag.get_text().lower()):
-                    vehicle_type = "Performance SUV"
-                elif type_tag and ("electric" in type_tag.get_text().lower() and "compact" in type_tag.get_text().lower()):
-                    vehicle_type = "Electric Compact"
-                elif "Apex" in name: # Fallback if not found in specific tag
-                    vehicle_type = "Luxury Sedan"
-                elif "Thunder" in name:
-                    vehicle_type = "Performance SUV"
-                elif "Volt" in name:
-                    vehicle_type = "Electric Compact"
-
-
-                # --- Existing Feature Scraping Logic ---
-                features_tab_button = card.find('button', string='Features')
-                features_content_div = None
-                if features_tab_button:
-                    next_div = features_tab_button.find_parent().find_next_sibling('div')
-                    if next_div and next_div.find('ul'):
-                        features_content_div = next_div
-                    else:
-                        features_content_div = card # Fallback to card if specific feature div not found
-                else:
-                    features_content_div = card # Fallback if no features button
-
-                if features_content_div:
-                    for li in features_content_div.find_all('li'):
-                        feature_text = li.get_text(strip=True)
-                        if feature_text and len(feature_text) > 5: # Basic filter for meaningful features
-                            features_list.append(feature_text)
-                
-                features_str = ", ".join(features_list) if features_list else f"cutting-edge technology and a luxurious experience, including {vehicle_type} specific enhancements."
-
-                # Refined Fallback to general descriptions if scraping yields little or nothing
-                if not features_list or len(features_list) < 3:
-                    if "Apex" in name:
-                        features_str = "Massage Seats with Memory Foam, Panoramic Glass Roof with Electrochromic Dimming, Level 3 Autonomous Driving, Wireless Phone Charging & Connectivity, Advanced Air Purification System, Heated & Ventilated Seats."
-                    elif "Thunder" in name:
-                        features_str = "Advanced Terrain Management System, Adaptive All Suspension, 360 Surround View Camera, Towing Capacity: 7,500 lbs, Sport Track Mode, Premium Brembo Braking System, Wade Sensing Technology, Dual-Zone Climate Control."
-                    elif "Volt" in name:
-                        features_str = "Ultra-Fast 350kW DC Charging, Advanced Autopilot with AI, Solar Panel Integration, Vehicle-to-Grid (V2G) Technology, Over-the-Air Software Updates, Regenerative Braking System, Smart Climate Pre-conditioning, Wireless Charging Pad."
-
-                vehicles_data[name] = {
-                    "type": vehicle_type,
-                    "powertrain": powertrain,
-                    "features": features_str
-                }
-        
-        if not vehicles_data:
-            logging.warning("No specific AOE vehicle data found by scraping. Using hardcoded defaults as fallback.")
-            vehicles_data = {
-                "AOE Apex": {"type": "Luxury Sedan", "powertrain": "Gasoline", "features": "Massage Seats with Memory Foam, Panoramic Glass Roof with Electrochromic Dimming, Level 3 Autonomous Driving, Wireless Phone Charging & Connectivity, Advanced Air Purification System, Heated & Ventilated Seats."},
-                "AOE Thunder": {"type": "Performance SUV", "powertrain": "Gasoline", "features": "Advanced Terrain Management System, Adaptive All Suspension, 360 Surround View Camera, Towing Capacity: 7,500 lbs, Sport Track Mode, Premium Brembo Braking System, Wade Sensing Technology, Dual-Zone Climate Control."},
-                "AOE Volt": {"type": "Electric Compact", "powertrain": "Electric", "features": "Ultra-Fast 350kW DC Charging, Advanced Autopilot with AI, Solar Panel Integration, Vehicle-to-Grid (V2G) Technology, Over-the-Air Software Updates, Regenerative Braking System, Smart Climate Pre-conditioning, Wireless Charging Pad."}
-            }
-
-        logging.info("Successfully fetched and parsed vehicle data.")
-        return vehicles_data
-
-    except requests.exceptions.RequestException as e:
-        logging.error(f"Error fetching vehicle data from website: {e}", exc_info=True)
-        # Fallback to hardcoded values for robustness
-        return {
-            "AOE Apex": {"type": "Luxury Sedan", "powertrain": "Gasoline", "features": "Massage Seats with Memory Foam, Panoramic Glass Roof with Electrochromic Dimming, Level 3 Autonomous Driving, Wireless Phone Charging & Connectivity, Advanced Air Purification System, Heated & Ventilated Seats."},
-            "AOE Thunder": {"type": "Performance SUV", "powertrain": "Gasoline", "features": "Advanced Terrain Management System, Adaptive All Suspension, 360 Surround View Camera, Towing Capacity: 7,500 lbs, Sport Track Mode, Premium Brembo Braking System, Wade Sensing Technology, Dual-Zone Climate Control."},
-            "AOE Volt": {"type": "Electric Compact", "powertrain": "Electric", "features": "Ultra-Fast 350kW DC Charging, Advanced Autopilot with AI, Solar Panel Integration, Vehicle-to-Grid (V2G) Technology, Over-the-Air Software Updates, Regenerative Braking System, Smart Climate Pre-conditioning, Wireless Charging Pad."}
-        }
-    except Exception as e:
-        logging.error(f"Error parsing vehicle data from website: {e}", exc_info=True)
-        # Fallback to hardcoded values for robustness
-        return {
-            "AOE Apex": {"type": "Luxury Sedan", "powertrain": "Gasoline", "features": "Massage Seats with Memory Foam, Panoramic Glass Roof with Electrochromic Dimming, Level 3 Autonomous Driving, Wireless Phone Charging & Connectivity, Advanced Air Purification System, Heated & Ventilated Seats."},
-            "AOE Thunder": {"type": "Performance SUV", "powertrain": "Gasoline", "features": "Advanced Terrain Management System, Adaptive All Suspension, 360 Surround View Camera, Towing Capacity: 7,500 lbs, Sport Track Mode, Premium Brembo Braking System, Wade Sensing Technology, Dual-Zone Climate Control."},
-            "AOE Volt": {"type": "Electric Compact", "powertrain": "Electric", "features": "Ultra-Fast 350kW DC Charging, Advanced Autopilot with AI, Solar Panel Integration, Vehicle-to-Grid (V2G) Technology, Over-the-Air Software Updates, Regenerative Braking System, Smart Climate Pre-conditioning, Wireless Charging Pad."}
-        }
-
-# Run initial data fetch on app startup
-@app.on_event("startup")
-async def startup_event():
-    global cached_aoe_vehicles_data, LAST_DATA_REFRESH_TIME
-    logging.info("Performing initial vehicle data fetch on startup...")
-    cached_aoe_vehicles_data = fetch_aoe_vehicle_data_from_website()
-    if cached_aoe_vehicles_data:
-        LAST_DATA_REFRESH_TIME = time.time()
-        logging.info(f"Initial vehicle data fetched. {len(cached_aoe_vehicles_data)} vehicles loaded.")
-    else:
-        logging.error("Failed to fetch initial vehicle data from website. Relying on hardcoded fallbacks.")
-
-
-# Enable CORS
+# CORS configuration to allow all origins
 app.add_middleware(
     CORSMiddleware,
-    allow_origins=["*"], # Allows all origins. For production, you should restrict this.
+    allow_origins=["*"], # Allows all origins
     allow_credentials=True,
-    allow_methods=["*"], # Allows all methods
+    allow_methods=["*"], # Allows all methods (GET, POST, PUT, DELETE, etc.)
     allow_headers=["*"], # Allows all headers
 )
 
-# Email config
-EMAIL_HOST = os.getenv("EMAIL_HOST")
-EMAIL_PORT = int(os.getenv("EMAIL_PORT", 0))
-EMAIL_ADDRESS = os.getenv("EMAIL_ADDRESS")
-EMAIL_PASSWORD = os.getenv("EMAIL_PASSWORD")
-TEAM_EMAIL = os.getenv("TEAM_EMAIL") # This is used for sending internal notifications
-
-# OpenAI config
-OPENAI_API_KEY = os.getenv("OPENAI_API_KEY")
-if not OPENAI_API_KEY:
-    logging.error("OPENAI_API_KEY environment variable is not set.")
-    raise ValueError("OpenAI API key not found. Please set OPENAI_API_KEY in your .env file or Render environment.")
-openai_client = OpenAI(api_key=OPENAI_API_KEY)
-
-# --- DEBUG LOGGING ---
-logging.debug(f"Application Starting Up - {datetime.now()}")
-logging.debug(f"Loaded EMAIL_HOST: '{EMAIL_HOST}'")
-logging.debug(f"Loaded EMAIL_PORT: '{EMAIL_PORT}' (Type: {type(EMAIL_PORT)})")
-logging.debug(f"Loaded EMAIL_ADDRESS: '{EMAIL_ADDRESS}'")
-logging.debug(f"Loaded TEAM_EMAIL: '{TEAM_EMAIL}'")
-logging.debug(f"Loaded OPENAI_API_KEY (first 5 chars): '{OPENAI_API_KEY[:5] if OPENAI_API_KEY else 'None'}'")
-logging.debug(f"Supabase URL (first 5 chars): '{SUPABASE_URL[:5] if SUPABASE_URL else 'None'}'")
-logging.debug(f"Supabase Key (first 5 chars): '{SUPABASE_KEY[:5] if SUPABASE_KEY else 'None'}'")
+# --- DEBUG LOGGING ENDPOINT ---
+@app.get("/debug-logs")
+async def get_debug_logs():
+    """Endpoint to retrieve recent debug logs."""
+    # This is a placeholder. In a real app, you'd fetch from a log file or streaming service.
+    # For now, it just shows the recent messages that went to stdout/stderr.
+    logging.info("Debug logs requested.")
+    # This won't capture all past logs, only what's still in the buffer
+    return {"message": "Debug logging is active. Check server console for full logs."}
 # --- END DEBUG LOGGING ---
-<<<<<<< HEAD
 
 
 @app.get("/")
@@ -285,10 +218,10 @@
             logging.info(f"✅ Booking {request_body.request_id} updated successfully.")
             return {"status": "success", "message": "Booking updated successfully."}
         else:
-            logging.error(f"❌ Failed to update booking {request_body.request_id}. Response: {response}")
+            logging.error(f"❌ Failed to update booking {request_id}. Response: {response}")
             raise HTTPException(status_code=500, detail="Failed to update booking.")
     except Exception as e:
-        logging.error(f"🚨 Error updating booking {request_body.request_id}: {e}", exc_info=True)
+        logging.error(f"🚨 Error updating booking {request_id}: {e}", exc_info=True)
         raise HTTPException(status_code=500, detail=f"Internal server error: {e}")
 
 # NEW ENDPOINT 2: Draft and Send Follow-up Email
@@ -379,8 +312,6 @@
     except Exception as e:
         logging.error(f"🚨 Error drafting or sending email for {request_body.customer_name}: {e}", exc_info=True)
         raise HTTPException(status_code=500, detail=f"Internal server error during email process: {e}")
-=======
->>>>>>> d9da5681
 
 
 @app.post("/webhook/testdrive")
